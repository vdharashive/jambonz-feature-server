--- conflicted
+++ resolved
@@ -1166,14 +1166,12 @@
             service_version: credential.service_version
           };
         }
-<<<<<<< HEAD
         else if ('amivoice' === vendor) {
           return {
             speech_credential_sid: credential.speech_credential_sid,
             api_key: credential.api_key,
             model_id: credential.model_id
         else if ('deepgramriver' === vendor) {
-=======
         else if ('houndify' === vendor) {
           return {
             speech_credential_sid: credential.speech_credential_sid,
@@ -1182,7 +1180,6 @@
             user_id: credential.user_id
           };
         }
->>>>>>> b231593b
         else if ('deepgramflux' === vendor) {
           return {
             speech_credential_sid: credential.speech_credential_sid,
