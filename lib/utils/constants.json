--- conflicted
+++ resolved
@@ -169,19 +169,16 @@
     "ConnectFailure": "assemblyai_transcribe::connect_failed",
     "Connect": "assemblyai_transcribe::connect"
   },
-<<<<<<< HEAD
   "AmiVoiceTranscriptionEvents": {
     "Transcription": "amivoice_transcribe::transcription",
     "Error": "amivoice_transcribe::error",
     "ConnectFailure": "amivoice_transcribe::connect_failed",
     "Connect": "amivoice_transcribe::connect"
-=======
   "HoundifyTranscriptionEvents": {
     "Transcription": "houndify_transcribe::transcription",
     "Error": "houndify_transcribe::error",
     "ConnectFailure": "houndify_transcribe::connect_failed",
     "Connect": "houndify_transcribe::connect"
->>>>>>> b231593b
   },
   "VoxistTranscriptionEvents": {
     "Transcription": "voxist_transcribe::transcription",
