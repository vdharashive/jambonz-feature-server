--- conflicted
+++ resolved
@@ -11,12 +11,9 @@
   NvidiaTranscriptionEvents,
   JambonzTranscriptionEvents,
   AssemblyAiTranscriptionEvents,
-<<<<<<< HEAD
   AmiVoiceTranscriptionEvents,
   DeepgramRiverTranscriptionEvents,
-=======
   HoundifyTranscriptionEvents,
->>>>>>> b231593b
   DeepgramfluxTranscriptionEvents,
   VoxistTranscriptionEvents,
   CartesiaTranscriptionEvents,
@@ -569,7 +566,6 @@
           this._onVendorConnectFailure.bind(this, cs, ep));
         break;
 
-<<<<<<< HEAD
       case 'amivoice':
         this.bugname = `${this.bugname_prefix}amivoice_transcribe`;
         this.addCustomEventListener(ep, AmiVoiceTranscriptionEvents.Transcription,
@@ -579,7 +575,6 @@
         this.addCustomEventListener(ep, AmiVoiceTranscriptionEvents.Error, this._onVendorError.bind(this, cs, ep));
         this.addCustomEventListener(ep, AmiVoiceTranscriptionEvents.ConnectFailure,
           this._onVendorConnectFailure.bind(this, cs, ep));
-=======
       case 'houndify':
         this.bugname = `${this.bugname_prefix}houndify_transcribe`;
         this.addCustomEventListener(ep, HoundifyTranscriptionEvents.Transcription,
@@ -590,7 +585,6 @@
           this._onVendorConnectFailure.bind(this, cs, ep));
         this.addCustomEventListener(ep, HoundifyTranscriptionEvents.Connect,
           this._onVendorConnect.bind(this, cs, ep));
->>>>>>> b231593b
         break;
 
       case 'voxist':
